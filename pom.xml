--- conflicted
+++ resolved
@@ -38,11 +38,7 @@
 
     <properties>
         <project.build.sourceEncoding>UTF-8</project.build.sourceEncoding>
-<<<<<<< HEAD
-        <metamx.java-util.version>0.22.3-SNAPSHOT</metamx.java-util.version>
-=======
         <metamx.java-util.version>0.22.3</metamx.java-util.version>
->>>>>>> 3d262e6e
         <netflix.curator.version>2.0.1-21-22</netflix.curator.version>
     </properties>
 
