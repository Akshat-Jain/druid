--- conflicted
+++ resolved
@@ -2267,7 +2267,6 @@
 
         // Stage 4, Worker 0
         .setExpectedCountersForStageWorkerChannel(
-<<<<<<< HEAD
             CounterSnapshotMatcher.with().rows(13).bytes(1327).frames(1),
             4, 0, "input0"
         )
@@ -2278,60 +2277,6 @@
         .setExpectedCountersForStageWorkerChannel(
             CounterSnapshotMatcher.with().rows(13).bytes(1327).frames(1),
             4, 0, "shuffle"
-=======
-            CounterSnapshotMatcher.with().rows(3).bytes(318).frames(1),
-            3, 0, "input0"
-        )
-        .setExpectedCountersForStageWorkerChannel(
-            CounterSnapshotMatcher.with().rows(3).bytes(330).frames(1),
-            3, 0, "output"
-        )
-        .setExpectedCountersForStageWorkerChannel(
-            CounterSnapshotMatcher.with().rows(3).bytes(318).frames(1),
-            3, 0, "shuffle"
->>>>>>> fbc12218
-        )
-
-        // Stage 3, Worker 1
-        .setExpectedCountersForStageWorkerChannel(
-            CounterSnapshotMatcher.with().rows(0, 3).bytes(0, 333).frames(0, 1),
-            3, 1, "input0"
-        )
-        .setExpectedCountersForStageWorkerChannel(
-            CounterSnapshotMatcher.with().rows(3).bytes(345).frames(1),
-            3, 1, "output"
-        )
-        .setExpectedCountersForStageWorkerChannel(
-            CounterSnapshotMatcher.with().rows(3).bytes(333).frames(1),
-            3, 1, "shuffle"
-        )
-
-        // Stage 3, Worker 2
-        .setExpectedCountersForStageWorkerChannel(
-            CounterSnapshotMatcher.with().rows(0, 0, 3).bytes(0, 0, 352).frames(0, 0, 1),
-            3, 2, "input0"
-        )
-        .setExpectedCountersForStageWorkerChannel(
-            CounterSnapshotMatcher.with().rows(3).bytes(364).frames(1),
-            3, 2, "output"
-        )
-        .setExpectedCountersForStageWorkerChannel(
-            CounterSnapshotMatcher.with().rows(3).bytes(352).frames(1),
-            3, 2, "shuffle"
-        )
-
-        // Stage 3, Worker 3
-        .setExpectedCountersForStageWorkerChannel(
-            CounterSnapshotMatcher.with().rows(0, 0, 0, 4).bytes(0, 0, 0, 426).frames(0, 0, 0, 1),
-            3, 3, "input0"
-        )
-        .setExpectedCountersForStageWorkerChannel(
-            CounterSnapshotMatcher.with().rows(4).bytes(442).frames(1),
-            3, 3, "output"
-        )
-        .setExpectedCountersForStageWorkerChannel(
-            CounterSnapshotMatcher.with().rows(4).bytes(426).frames(1),
-            3, 3, "shuffle"
         )
         .verifyResults();
   }
