/*
 * Licensed to the Apache Software Foundation (ASF) under one
 * or more contributor license agreements.  See the NOTICE file
 * distributed with this work for additional information
 * regarding copyright ownership.  The ASF licenses this file
 * to you under the Apache License, Version 2.0 (the
 * "License"); you may not use this file except in compliance
 * with the License.  You may obtain a copy of the License at
 *
 *   http://www.apache.org/licenses/LICENSE-2.0
 *
 * Unless required by applicable law or agreed to in writing,
 * software distributed under the License is distributed on an
 * "AS IS" BASIS, WITHOUT WARRANTIES OR CONDITIONS OF ANY
 * KIND, either express or implied.  See the License for the
 * specific language governing permissions and limitations
 * under the License.
 */

package org.apache.druid.msq.querykit;

import com.fasterxml.jackson.databind.ObjectMapper;
import com.google.common.collect.Iterables;
import it.unimi.dsi.fastutil.ints.IntSet;
import org.apache.druid.frame.Frame;
import org.apache.druid.frame.channel.FrameWithPartition;
import org.apache.druid.frame.channel.ReadableFrameChannel;
import org.apache.druid.frame.channel.WritableFrameChannel;
import org.apache.druid.frame.processor.FrameProcessor;
import org.apache.druid.frame.processor.FrameProcessors;
import org.apache.druid.frame.processor.FrameRowTooLargeException;
import org.apache.druid.frame.processor.ReturnOrAwait;
import org.apache.druid.frame.read.FrameReader;
import org.apache.druid.frame.util.SettableLongVirtualColumn;
import org.apache.druid.frame.write.FrameWriter;
import org.apache.druid.frame.write.FrameWriterFactory;
import org.apache.druid.java.util.common.UOE;
import org.apache.druid.java.util.common.Unit;
import org.apache.druid.java.util.common.logger.Logger;
import org.apache.druid.msq.indexing.error.MSQException;
import org.apache.druid.msq.indexing.error.TooManyRowsInAWindowFault;
import org.apache.druid.msq.util.MultiStageQueryContext;
import org.apache.druid.query.operator.OffsetLimit;
import org.apache.druid.query.operator.Operator;
import org.apache.druid.query.operator.OperatorFactory;
import org.apache.druid.query.operator.WindowOperatorQuery;
import org.apache.druid.query.rowsandcols.ConcatRowsAndColumns;
import org.apache.druid.query.rowsandcols.LazilyDecoratedRowsAndColumns;
import org.apache.druid.query.rowsandcols.RowsAndColumns;
import org.apache.druid.query.rowsandcols.concrete.RowBasedFrameRowsAndColumns;
import org.apache.druid.query.rowsandcols.semantic.ColumnSelectorFactoryMaker;
import org.apache.druid.segment.ColumnSelectorFactory;
import org.apache.druid.segment.VirtualColumn;
import org.apache.druid.segment.VirtualColumns;
<<<<<<< HEAD
=======
import org.apache.druid.segment.column.ColumnType;
import org.apache.druid.segment.column.NullableTypeStrategy;
>>>>>>> fbc12218
import org.apache.druid.segment.column.RowSignature;

import javax.annotation.Nullable;
import java.io.Closeable;
import java.io.IOException;
import java.util.ArrayList;
import java.util.Collections;
import java.util.List;
import java.util.concurrent.atomic.AtomicInteger;

public class WindowOperatorQueryFrameProcessor implements FrameProcessor<Object>
{
  private static final Logger log = new Logger(WindowOperatorQueryFrameProcessor.class);

  private final List<OperatorFactory> operatorFactoryList;
  private final ArrayList<RowsAndColumns> resultRowAndCols;
  private final RowsAndColumnsBuilder frameRowsAndColsBuilder;
  private final ReadableFrameChannel inputChannel;
  private final WritableFrameChannel outputChannel;
  private final FrameWriterFactory frameWriterFactory;
  private final FrameReader frameReader;
  private final int maxRowsMaterialized;
  private long currentAllocatorCapacity; // Used for generating FrameRowTooLargeException if needed
  private FrameWriter frameWriter = null;

  private final VirtualColumns frameWriterVirtualColumns;
  private final SettableLongVirtualColumn partitionBoostVirtualColumn;

  private Operator op = null;

  public WindowOperatorQueryFrameProcessor(
      WindowOperatorQuery query,
      ReadableFrameChannel inputChannel,
      WritableFrameChannel outputChannel,
      FrameWriterFactory frameWriterFactory,
      FrameReader frameReader,
      ObjectMapper jsonMapper,
      final List<OperatorFactory> operatorFactoryList
  )
  {
    this.inputChannel = inputChannel;
    this.outputChannel = outputChannel;
    this.frameWriterFactory = frameWriterFactory;
    this.operatorFactoryList = operatorFactoryList;
    this.frameRowsAndColsBuilder = new RowsAndColumnsBuilder();
    this.resultRowAndCols = new ArrayList<>();
    this.maxRowsMaterialized = MultiStageQueryContext.getMaxRowsMaterializedInWindow(query.context());

    this.frameReader = frameReader;

    // Get virtual columns to be added to the frame writer.
    this.partitionBoostVirtualColumn = new SettableLongVirtualColumn(QueryKitUtils.PARTITION_BOOST_COLUMN);
    final List<VirtualColumn> frameWriterVirtualColumns = new ArrayList<>();
    final VirtualColumn segmentGranularityVirtualColumn =
        QueryKitUtils.makeSegmentGranularityVirtualColumn(jsonMapper, query);
    if (segmentGranularityVirtualColumn != null) {
      frameWriterVirtualColumns.add(segmentGranularityVirtualColumn);
    }
    frameWriterVirtualColumns.add(this.partitionBoostVirtualColumn);
    this.frameWriterVirtualColumns = VirtualColumns.create(frameWriterVirtualColumns);

    initialiseOperator();
  }

  @Override
  public List<ReadableFrameChannel> inputChannels()
  {
    return Collections.singletonList(inputChannel);
  }

  @Override
  public List<WritableFrameChannel> outputChannels()
  {
    return Collections.singletonList(outputChannel);
  }

  @Override
  public ReturnOrAwait<Object> runIncrementally(IntSet readableInputs)
  {
    if (inputChannel.canRead()) {
      final Frame frame = inputChannel.read();
      convertRowFrameToRowsAndColumns(frame);

      if (needToProcessBatch()) {
        runAllOpsOnBatch();
        try {
          flushAllRowsAndCols(resultRowAndCols);
        }
        catch (IOException e) {
          throw new RuntimeException(e);
        }
      }
      return ReturnOrAwait.runAgain();
    } else if (inputChannel.isFinished()) {
      runAllOpsOnBatch();
      return ReturnOrAwait.returnObject(Unit.instance());
    } else {
      return ReturnOrAwait.awaitAll(inputChannels().size());
    }
  }

  private void initialiseOperator()
  {
    op = new Operator()
    {
      @Nullable
      @Override
      public Closeable goOrContinue(Closeable continuationObject, Receiver receiver)
      {
        RowsAndColumns rac = frameRowsAndColsBuilder.build();
        frameRowsAndColsBuilder.clear();
        ensureMaxRowsInAWindowConstraint(rac.numRows());
        receiver.push(rac);

        if (inputChannel.isFinished()) {
          // Only call completed() when the input channel is finished.
          receiver.completed();
          return null; // Signal that the operator has completed its work
        }

        // Return a non-null continuation object to indicate that we want to continue processing.
        return () -> {};
      }
    };
    for (OperatorFactory of : operatorFactoryList) {
      op = of.wrap(op);
    }
  }

  private void runAllOpsOnBatch()
  {
    op.goOrContinue(null, new Operator.Receiver()
    {
      @Override
      public Operator.Signal push(RowsAndColumns rac)
      {
        resultRowAndCols.add(rac);
        return Operator.Signal.GO;
      }

      @Override
      public void completed()
      {
        try {
          flushAllRowsAndCols(resultRowAndCols);
        }
        catch (IOException e) {
          throw new RuntimeException(e);
        }
      }
    });
  }

  /**
   * @param resultRowAndCols Flush the list of {@link RowsAndColumns} to a frame
   * @throws IOException
   */
  private void flushAllRowsAndCols(ArrayList<RowsAndColumns> resultRowAndCols) throws IOException
  {
    RowsAndColumns rac = new ConcatRowsAndColumns(resultRowAndCols);
    AtomicInteger rowId = new AtomicInteger(0);
    createFrameWriterIfNeeded(rac, rowId);
    writeRacToFrame(rac, rowId);
    resultRowAndCols.clear();
    frameRowsAndColsBuilder.clear();
  }

  /**
   * @param rac   The frame writer to write this {@link RowsAndColumns} object
   * @param rowId RowId to get the column selector factory from the {@link RowsAndColumns} object
   */
  private void createFrameWriterIfNeeded(RowsAndColumns rac, AtomicInteger rowId)
  {
    if (frameWriter == null) {
      final ColumnSelectorFactoryMaker csfm = ColumnSelectorFactoryMaker.fromRAC(rac);
      final ColumnSelectorFactory frameWriterColumnSelectorFactory = csfm.make(rowId);
      final ColumnSelectorFactory frameWriterColumnSelectorFactoryWithVirtualColumns =
          frameWriterVirtualColumns.wrap(frameWriterColumnSelectorFactory);
      frameWriter = frameWriterFactory.newFrameWriter(frameWriterColumnSelectorFactoryWithVirtualColumns);
      currentAllocatorCapacity = frameWriterFactory.allocatorCapacity();
    }
  }

  /**
   * @param rac   {@link RowsAndColumns} to be written to frame
   * @param rowId Counter to keep track of how many rows are added
   * @throws IOException
   */
  public void writeRacToFrame(RowsAndColumns rac, AtomicInteger rowId) throws IOException
  {
    final int numRows = rac.numRows();
    rowId.set(0);
    while (rowId.get() < numRows) {
      final boolean didAddToFrame = frameWriter.addSelection();
      if (didAddToFrame) {
        rowId.incrementAndGet();
        partitionBoostVirtualColumn.setValue(partitionBoostVirtualColumn.getValue() + 1);
      } else if (frameWriter.getNumRows() == 0) {
        throw new FrameRowTooLargeException(currentAllocatorCapacity);
      } else {
        flushFrameWriter();
        return;
      }
    }
    flushFrameWriter();
  }

  @Override
  public void cleanup() throws IOException
  {
    FrameProcessors.closeAll(inputChannels(), outputChannels(), frameWriter);
  }

  /**
   * @return Number of rows flushed to the output channel
   * @throws IOException
   */
  private long flushFrameWriter() throws IOException
  {
    if (frameWriter == null || frameWriter.getNumRows() <= 0) {
      if (frameWriter != null) {
        frameWriter.close();
        frameWriter = null;
      }
      return 0;
    } else {
      final Frame frame = Frame.wrap(frameWriter.toByteArray());
      Iterables.getOnlyElement(outputChannels()).write(new FrameWithPartition(frame, FrameWithPartition.NO_PARTITION));
      frameWriter.close();
      frameWriter = null;
      return frame.numRows();
    }
  }

  /**
   * @param frame Row based frame to be converted to a {@link RowsAndColumns} object
   * Throw an exception if the resultant rac used goes above the guardrail value
   */
  private void convertRowFrameToRowsAndColumns(Frame frame)
  {
    final RowSignature signature = frameReader.signature();
    RowBasedFrameRowsAndColumns frameRowsAndColumns = new RowBasedFrameRowsAndColumns(frame, signature);
    LazilyDecoratedRowsAndColumns ldrc = new LazilyDecoratedRowsAndColumns(
        frameRowsAndColumns,
        null,
        null,
        null,
        OffsetLimit.limit(Integer.MAX_VALUE),
        null,
        null
    );
    // check if existing + newly added rows exceed guardrails
    ensureMaxRowsInAWindowConstraint(frameRowsAndColsBuilder.getNumRows() + ldrc.numRows());
    frameRowsAndColsBuilder.add(ldrc);
  }

  private void ensureMaxRowsInAWindowConstraint(int numRowsInWindow)
  {
<<<<<<< HEAD
    if (numRowsInWindow > maxRowsMaterialized) {
      throw new MSQException(new TooManyRowsInAWindowFault(
          numRowsInWindow,
          maxRowsMaterialized
      ));
=======
    int match = 0;
    for (String columnName : partitionColumnNames) {
      int i = frameReader.signature().indexOf(columnName);
      if (ColumnType.STRING.equals(frameReader.signature().getColumnType(columnName).get()) && (row1.get(i) instanceof List || row2.get(i) instanceof List)) {
        // special handling to reject MVDs
        throw new UOE(
            "Encountered a multi value column [%s]. Window processing does not support MVDs. "
            + "Consider using UNNEST or MV_TO_ARRAY.",
            columnName
        );
      }
      if (typeStrategies[i].compare(row1.get(i), row2.get(i)) == 0) {
        match++;
      }
>>>>>>> fbc12218
    }
  }

  private boolean needToProcessBatch()
  {
    return frameRowsAndColsBuilder.getNumRows() >= maxRowsMaterialized / 2; // Can this be improved further?
  }

  private static class RowsAndColumnsBuilder
  {
    private final List<RowsAndColumns> racList;
    private int totalRows;

    public RowsAndColumnsBuilder()
    {
      this.racList = new ArrayList<>();
      this.totalRows = 0;
    }

    public void add(RowsAndColumns rac)
    {
      racList.add(rac);
      totalRows += rac.numRows();
    }

    public int getNumRows()
    {
      return totalRows;
    }

    public RowsAndColumns build()
    {
      return new ConcatRowsAndColumns(new ArrayList<>(racList));
    }

    public void clear()
    {
      racList.clear();
      totalRows = 0;
    }
  }
}<|MERGE_RESOLUTION|>--- conflicted
+++ resolved
@@ -34,7 +34,6 @@
 import org.apache.druid.frame.util.SettableLongVirtualColumn;
 import org.apache.druid.frame.write.FrameWriter;
 import org.apache.druid.frame.write.FrameWriterFactory;
-import org.apache.druid.java.util.common.UOE;
 import org.apache.druid.java.util.common.Unit;
 import org.apache.druid.java.util.common.logger.Logger;
 import org.apache.druid.msq.indexing.error.MSQException;
@@ -52,11 +51,6 @@
 import org.apache.druid.segment.ColumnSelectorFactory;
 import org.apache.druid.segment.VirtualColumn;
 import org.apache.druid.segment.VirtualColumns;
-<<<<<<< HEAD
-=======
-import org.apache.druid.segment.column.ColumnType;
-import org.apache.druid.segment.column.NullableTypeStrategy;
->>>>>>> fbc12218
 import org.apache.druid.segment.column.RowSignature;
 
 import javax.annotation.Nullable;
@@ -315,28 +309,11 @@
 
   private void ensureMaxRowsInAWindowConstraint(int numRowsInWindow)
   {
-<<<<<<< HEAD
     if (numRowsInWindow > maxRowsMaterialized) {
       throw new MSQException(new TooManyRowsInAWindowFault(
           numRowsInWindow,
           maxRowsMaterialized
       ));
-=======
-    int match = 0;
-    for (String columnName : partitionColumnNames) {
-      int i = frameReader.signature().indexOf(columnName);
-      if (ColumnType.STRING.equals(frameReader.signature().getColumnType(columnName).get()) && (row1.get(i) instanceof List || row2.get(i) instanceof List)) {
-        // special handling to reject MVDs
-        throw new UOE(
-            "Encountered a multi value column [%s]. Window processing does not support MVDs. "
-            + "Consider using UNNEST or MV_TO_ARRAY.",
-            columnName
-        );
-      }
-      if (typeStrategies[i].compare(row1.get(i), row2.get(i)) == 0) {
-        match++;
-      }
->>>>>>> fbc12218
     }
   }
 
