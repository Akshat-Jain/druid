# Licensed to the Apache Software Foundation (ASF) under one or more
# contributor license agreements.  See the NOTICE file distributed with
# this work for additional information regarding copyright ownership.
# The ASF licenses this file to You under the Apache License, Version 2.0
# (the "License"); you may not use this file except in compliance with
# the License.  You may obtain a copy of the License at
#
#     http://www.apache.org/licenses/LICENSE-2.0
#
# Unless required by applicable law or agreed to in writing, software
# distributed under the License is distributed on an "AS IS" BASIS,
# WITHOUT WARRANTIES OR CONDITIONS OF ANY KIND, either express or implied.
# See the License for the specific language governing permissions and
# limitations under the License.

name: "Static Checks CI"
on:
  push:
    branches:
      - master
      - '[0-9]+.[0-9]+.[0-9]+' # release branches
      - '[0-9]+.[0-9]+.[0-9]+-[A-Za-z0-9]+' # release branches
  pull_request:
    branches:
      - master
      - '[0-9]+.[0-9]+.[0-9]+' # release branches
      - '[0-9]+.[0-9]+.[0-9]+-[A-Za-z0-9]+' # release branches

concurrency:
  group: '${{ github.workflow }} @ ${{ github.event.pull_request.head.label || github.head_ref || github.run_id }}' # group workflows only on pull_requests and not on branch commits
  cancel-in-progress: true

env:
  MVN: mvn -B
  MAVEN_SKIP: -P skip-static-checks -Dweb.console.skip=true -Dmaven.javadoc.skip=true
  MAVEN_SKIP_TESTS: -P skip-tests
  MAVEN_OPTS: -Xmx8g

jobs:
  static-checks:
    strategy:
      fail-fast: false
      matrix:
        # Use JDK 21.0.4 to work around https://github.com/apache/druid/issues/17429
        java: [ '11', '17', '21.0.4' ]
    runs-on: ubuntu-latest
    steps:
      - name: checkout branch
        uses: actions/checkout@v4

      - uses: actions/setup-java@v4
        with:
          distribution: 'zulu'
          java-version: ${{ matrix.java }}
          cache: 'maven'

      - name: packaging check
        run: |
          ./.github/scripts/setup_generate_license.sh
          ${MVN} clean install -Prat --fail-at-end \
          -pl '!benchmarks, !distribution' ${MAVEN_SKIP} ${MAVEN_SKIP_TESTS} -Dweb.console.skip=false -T1C
          ${MVN} install -Prat -Pdist -Pbundle-contrib-exts --fail-at-end \
          -pl 'distribution' ${MAVEN_SKIP} ${MAVEN_SKIP_TESTS} -Dweb.console.skip=false -T1C

      - name: script checks
        # who watches the watchers?
        if: ${{ matrix.java == '11' }}
        run: ./check_test_suite_test.py

      - name: (openjdk17) strict compilation
        if: ${{ matrix.java == '17' }}
        # errorprone requires JDK 11+
        # Strict compilation requires more than 2 GB
        run: ${MVN} clean -DstrictCompile compile test-compile --fail-at-end ${MAVEN_SKIP} ${MAVEN_SKIP_TESTS}

      - name: maven install
        if: ${{ matrix.java == '11' }}
        run: |
          echo 'Running Maven install...' &&
          ${MVN} clean install -q -ff -pl '!distribution' ${MAVEN_SKIP} ${MAVEN_SKIP_TESTS} -T1C &&
          ${MVN} install -q -ff -pl 'distribution' ${MAVEN_SKIP} ${MAVEN_SKIP_TESTS}

      - name: checkstyle
        if: ${{ matrix.java == '11' }}
        run: ${MVN} checkstyle:checkstyle --fail-at-end

      - name: license checks
        if: ${{ matrix.java == '11' }}
        run: ./.github/scripts/license_checks_script.sh

      - name: analyze dependencies
        if: ${{ matrix.java == '11' }}
        run: |
          ./.github/scripts/analyze_dependencies_script.sh

      - name: animal sniffer checks
        if: ${{ matrix.java == '11' }}
        run: ${MVN} animal-sniffer:check --fail-at-end

      - name: enforcer checks
        if: ${{ matrix.java == '11' }}
        run: ${MVN} enforcer:enforce --fail-at-end

      - name: forbidden api checks
        if: ${{ matrix.java == '11' }}
        run: ${MVN} forbiddenapis:check forbiddenapis:testCheck --fail-at-end

      - name: pmd checks
        if: ${{ matrix.java == '11' }}
        run: ${MVN} pmd:check --fail-at-end  # TODO: consider adding pmd:cpd-check

      - name: spotbugs checks
        if: ${{ matrix.java == '11' }}
        run: ${MVN} spotbugs:check --fail-at-end -pl '!benchmarks'

<<<<<<< HEAD
  intellij-inspections:
    strategy:
      fail-fast: false
    runs-on: ubuntu-latest
    steps:
      - name: checkout branch
        uses: actions/checkout@v4

      - uses: actions/setup-java@v4
        with:
          distribution: 'zulu'
          java-version: '11'
          cache: 'maven'

      - name: maven install
        run: |
          echo 'Running Maven install...' &&
          ${MVN} clean install -q -ff -pl '!distribution' ${MAVEN_SKIP} ${MAVEN_SKIP_TESTS} -T1C &&
          ${MVN} install -q -ff -pl 'distribution' ${MAVEN_SKIP} ${MAVEN_SKIP_TESTS}

      - name: intellij inspections
        run: |
          docker run --rm \
          -v $(pwd):/project \
          -v ~/.m2:/home/inspect/.m2 \
          -v $(pwd)/.idea/misc-for-inspection.xml:/project/.idea/misc.xml \
          ccaominh/intellij-inspect:1.0.0 \
          /project/pom.xml \
          /project/.idea/inspectionProfiles/Druid.xml \
          --levels ERROR \
          --scope JavaInspectionsScope

=======
>>>>>>> 390c2d68
  openrewrite:
    runs-on: ubuntu-latest
    steps:
      - name: checkout branch
        uses: actions/checkout@v4

      - uses: actions/setup-java@v4
        with:
          distribution: 'zulu'
          java-version: '11'
          cache: 'maven'

      - name: maven install
        run: |
          echo 'Running Maven install...' &&
          ${MVN} clean install -q -ff -pl '!distribution' ${MAVEN_SKIP} ${MAVEN_SKIP_TESTS} -T1C &&
          ${MVN} install -q -ff -pl 'distribution' ${MAVEN_SKIP} ${MAVEN_SKIP_TESTS}

      - name: rewrite:dryRun
        id: rewrite-dryRun
        run: |
          ${MVN} rewrite:dryRun ${MAVEN_SKIP}

      - name: Upload open rewrite patch
        if: ${{ failure() && steps.rewrite-dryRun.conclusion == 'failure' }}
        uses: actions/upload-artifact@master
        with:
          name: Rewrite patch
          path: ./target/rewrite/rewrite.patch

  web-checks:
    strategy:
      fail-fast: false
    runs-on: ubuntu-latest
    steps:
      - name: checkout branch
        uses: actions/checkout@v4

      - uses: actions/setup-java@v4
        with:
          distribution: 'zulu'
          java-version: '17'
          cache: 'maven'

      - name: setup node
        uses: actions/setup-node@v3
        with:
          node-version: 16.17.0

      - name: docs
        run: |
          (cd website && npm install)
          cd website
          npm run build
          npm run link-lint
          npm run spellcheck

      - name: web console
        run: |
          ${MVN} test -pl 'web-console'
          cd web-console
          { for i in 1 2 3; do npm run codecov && break || sleep 15; done }

      - name: web console end-to-end test
        id: web-console-test
        run: |
          ./.github/scripts/setup_generate_license.sh
          web-console/script/druid build
          web-console/script/druid start
          (cd web-console && npm run test-e2e)
          web-console/script/druid stop

      - name: Tar druid logs
        if: ${{ failure() && steps.web-console-test.conclusion == 'failure' }}
        run: tar cvzf ./druid-logs.tgz -C ./distribution/target/apache-druid-*-SNAPSHOT/ log

      - name: Upload druid logs to GitHub
        if: ${{ failure() && steps.web-console-test.conclusion == 'failure' }}
        uses: actions/upload-artifact@master
        with:
          name: Druid logs web-checks
          path: druid-logs.tgz<|MERGE_RESOLUTION|>--- conflicted
+++ resolved
@@ -113,41 +113,6 @@
         if: ${{ matrix.java == '11' }}
         run: ${MVN} spotbugs:check --fail-at-end -pl '!benchmarks'
 
-<<<<<<< HEAD
-  intellij-inspections:
-    strategy:
-      fail-fast: false
-    runs-on: ubuntu-latest
-    steps:
-      - name: checkout branch
-        uses: actions/checkout@v4
-
-      - uses: actions/setup-java@v4
-        with:
-          distribution: 'zulu'
-          java-version: '11'
-          cache: 'maven'
-
-      - name: maven install
-        run: |
-          echo 'Running Maven install...' &&
-          ${MVN} clean install -q -ff -pl '!distribution' ${MAVEN_SKIP} ${MAVEN_SKIP_TESTS} -T1C &&
-          ${MVN} install -q -ff -pl 'distribution' ${MAVEN_SKIP} ${MAVEN_SKIP_TESTS}
-
-      - name: intellij inspections
-        run: |
-          docker run --rm \
-          -v $(pwd):/project \
-          -v ~/.m2:/home/inspect/.m2 \
-          -v $(pwd)/.idea/misc-for-inspection.xml:/project/.idea/misc.xml \
-          ccaominh/intellij-inspect:1.0.0 \
-          /project/pom.xml \
-          /project/.idea/inspectionProfiles/Druid.xml \
-          --levels ERROR \
-          --scope JavaInspectionsScope
-
-=======
->>>>>>> 390c2d68
   openrewrite:
     runs-on: ubuntu-latest
     steps:
