# Licensed to the Apache Software Foundation (ASF) under one or more
# contributor license agreements.  See the NOTICE file distributed with
# this work for additional information regarding copyright ownership.
# The ASF licenses this file to You under the Apache License, Version 2.0
# (the "License"); you may not use this file except in compliance with
# the License.  You may obtain a copy of the License at
#
#     http://www.apache.org/licenses/LICENSE-2.0
#
# Unless required by applicable law or agreed to in writing, software
# distributed under the License is distributed on an "AS IS" BASIS,
# WITHOUT WARRANTIES OR CONDITIONS OF ANY KIND, either express or implied.
# See the License for the specific language governing permissions and
# limitations under the License.

name: "Unit & Integration tests CI"
on:
  push:
    paths-ignore:
      - '**/*.md'
      - 'dev/**'
      - 'distribution/bin/**'
      - 'docs/**'
      - 'examples/**/jupyter-notebooks/**'
      - 'web-console/**'
      - 'website/**'
    branches:
      - master
      - '[0-9]+.[0-9]+.[0-9]+' # release branches
      - '[0-9]+.[0-9]+.[0-9]+-[A-Za-z0-9]+' # release branches
  pull_request:
    paths-ignore:
      - '**/*.md'
      - 'dev/**'
      - 'distribution/bin/**'
      - 'docs/**'
      - 'examples/**/jupyter-notebooks/**'
      - 'web-console/**'
      - 'website/**'
    branches:
      - master
      - '[0-9]+.[0-9]+.[0-9]+' # release branches
      - '[0-9]+.[0-9]+.[0-9]+-[A-Za-z0-9]+' # release branches

concurrency:
  group: '${{ github.workflow }} @ ${{ github.event.pull_request.head.label || github.head_ref || github.run_id }}' # group workflows only on pull_requests and not on branch commits
  cancel-in-progress: true

env:
  MYSQL_DRIVER_CLASSNAME: com.mysql.jdbc.Driver # Used to set druid config in docker image for revised ITs
  SEGMENT_DOWNLOAD_TIMEOUT_MINS: 5

jobs:
  set-env-var:
    name: Set env var
    runs-on: ubuntu-latest
    outputs:
      DRUID_PREVIOUS_IT_IMAGE_NAME: ${{ steps.image_name.outputs.image_name }}
      BACKWARD_COMPATIBILITY_IT_ENABLED: ${{ steps.it_enabled.outputs.enabled }}
      DRUID_PREVIOUS_VERSION: ${{ env.DRUID_PREVIOUS_VERSION }}
      DRUID_PREVIOUS_VERSION_DOWNLOAD_URL: ${{ env.DRUID_PREVIOUS_VERSION_DOWNLOAD_URL }}
    steps:
      - name: Set image name env var
        id: image_name
        run: |
          echo "::set-output name=image_name::org.apache.druid.integration-tests/test:${{ env.DRUID_PREVIOUS_VERSION }}"
      - name: Set env for enabling backward compatibility it
        id: it_enabled
        run: |
          if [ -n "${{ env.DRUID_PREVIOUS_VERSION }}" ]; then
            echo "::set-output name=enabled::true"
          else
            echo "::set-output name=enabled::false"
          fi

  build:
    needs: set-env-var
    name: "build (jdk${{ matrix.jdk }})"
    strategy:
      fail-fast: false
      matrix:
        jdk: [ '11', '17', '21' ]
    runs-on: ubuntu-latest
    steps:
      - name: Checkout branch
        uses: actions/checkout@v4

      # skip the "cache: maven" step from setup-java. We explicitly use a
      # different cache key since we cannot reuse it across commits.
      - uses: actions/setup-java@v4
        with:
          distribution: 'zulu'
          java-version: ${{ matrix.jdk }}

      # the build step produces SNAPSHOT artifacts into the local maven repository,
      # we include github.sha in the cache key to make it specific to that build/jdk
      - name: Cache Maven m2 repository
        id: maven
        uses: actions/cache@v4
        with:
          path: ~/.m2/repository
          key: maven-${{ runner.os }}-${{ matrix.jdk }}-${{ github.sha }}
          restore-keys: setup-java-Linux-maven-${{ hashFiles('**/pom.xml') }}

      - name: Cache targets
        id: target
        uses: actions/cache@v4
        with:
          path: |
            ./**/target
          key: maven-${{ runner.os }}-${{ matrix.jdk }}-targets-${{ github.sha }}

      - name: Cache image
        id: docker_container
        uses: actions/cache@v4
        with:
          key: druid-container-jdk${{ matrix.jdk }}.tar.gz-${{ github.sha }}
          path: |
            ./druid-container-jdk${{ matrix.jdk }}.tar.gz
            ./integration-tests-ex/image/target/env.sh

      - name: Cache previous version image
        id: docker_container_previous_version
        uses: actions/cache@v4
        with:
          key: druid-container-jdk${{ matrix.jdk }}-version${{ needs.set-env-var.outputs.DRUID_PREVIOUS_VERSION }}.tar.gz-${{ github.sha }}
          path: |
            ./druid-container-jdk${{ matrix.jdk }}-version${{ needs.set-env-var.outputs.DRUID_PREVIOUS_VERSION }}.tar.gz

      - name: Maven build
        id: maven_build
        run: |
          ./it.sh ci

      - name: Container build
        env:
          BACKWARD_COMPATIBILITY_IT_ENABLED: ${{ needs.set-env-var.outputs.BACKWARD_COMPATIBILITY_IT_ENABLED }}
          DRUID_PREVIOUS_VERSION: ${{ needs.set-env-var.outputs.DRUID_PREVIOUS_VERSION }}
          DRUID_PREVIOUS_VERSION_DOWNLOAD_URL: ${{ needs.set-env-var.outputs.DRUID_PREVIOUS_VERSION_DOWNLOAD_URL }}
          DRUID_PREVIOUS_IT_IMAGE_NAME: ${{ needs.set-env-var.outputs.DRUID_PREVIOUS_IT_IMAGE_NAME }}
        run: |
          ./it.sh image
          source ./integration-tests-ex/image/target/env.sh
          docker tag $DRUID_IT_IMAGE_NAME $DRUID_IT_IMAGE_NAME-jdk${{ matrix.jdk }}

      - name: Save docker container to archive
        run: |
          source ./integration-tests-ex/image/target/env.sh
          echo $DRUID_IT_IMAGE_NAME
          docker save "$DRUID_IT_IMAGE_NAME" | gzip > druid-container-jdk${{ matrix.jdk }}.tar.gz

      - name: Save previous version docker image
        if: ${{ needs.set-env-var.outputs.BACKWARD_COMPATIBILITY_IT_ENABLED == 'true' }}
        run: |
          docker tag ${{ needs.set-env-var.outputs.DRUID_PREVIOUS_IT_IMAGE_NAME }} ${{ needs.set-env-var.outputs.DRUID_PREVIOUS_IT_IMAGE_NAME }}-jdk${{ matrix.jdk }}-version${{ needs.set-env-var.outputs.DRUID_PREVIOUS_VERSION }}
          echo ${{ needs.set-env-var.outputs.DRUID_PREVIOUS_IT_IMAGE_NAME }}
          docker save "${{ needs.set-env-var.outputs.DRUID_PREVIOUS_IT_IMAGE_NAME }}" | gzip > druid-container-jdk${{ matrix.jdk }}-version${{ needs.set-env-var.outputs.DRUID_PREVIOUS_VERSION }}.tar.gz    

  # check if it is a PR and if it is approved. For approved PRs, we do not want to run tests sequentially
  check-approval:
    runs-on: ubuntu-latest
    outputs:
      approved: ${{ steps.check.outputs.isApproved }}
    steps:
      - name: Check if Triggered by a PR
        id: determine-trigger
        run: |
          if [ "${{ github.event_name }}" == "pull_request" ]; then
            echo "isPR=true" >> $GITHUB_ENV
          else
            echo "isPR=false" >> $GITHUB_ENV
          fi

      - name: Check PR Approval (if applicable)
        id: check
        if: ${{ env.isPR == 'true' }}
        uses: actions/github-script@v7
        with:
          script: |
            const reviews = await github.rest.pulls.listReviews({
              owner: context.repo.owner,
              repo: context.repo.repo,
              pull_number: context.payload.pull_request.number
            });
            const approved = reviews.data.some(review => review.state === 'APPROVED');
            core.setOutput("isApproved", approved);

      - name: Default to Approved for Branch
        id: default-check
        if: ${{ env.isPR == 'false' }}
        run: echo "::set-output name=isApproved::true"

  unit-tests-unapproved:
    name: "unit tests - PR unapproved - (jdk17)"
    uses: ./.github/workflows/ci.yml
    needs: [check-approval]
    if: ${{ needs.check-approval.outputs.approved != 'true' }}
    with:
      jdk: 17

  unit-tests-approved:
    name: "unit tests - PR approved - (jdk17)"
    uses: ./.github/workflows/ci.yml
    needs: [check-approval]
    if: ${{ needs.check-approval.outputs.approved == 'true' }}
    with:
      jdk: 17

  standard-its:
    needs: [build, unit-tests-unapproved, check-approval]
    if: ${{ always() && (needs.check-approval.outputs.approved == 'true' || needs.unit-tests-unapproved.result == 'success') }}
    uses: ./.github/workflows/standard-its.yml

  revised-its:
<<<<<<< HEAD
    needs: [build, unit-tests-unapproved, check-approval, set-env-var]
=======
    needs: [build, unit-tests-unapproved, check-approval]
>>>>>>> 25f17bb1
    if: ${{ always() && (needs.check-approval.outputs.approved == 'true' || needs.unit-tests-unapproved.result == 'success') }}
    uses: ./.github/workflows/revised-its.yml
    with:
      BACKWARD_COMPATIBILITY_IT_ENABLED: ${{ needs.set-env-var.outputs.BACKWARD_COMPATIBILITY_IT_ENABLED }}
      DRUID_PREVIOUS_VERSION: ${{ needs.set-env-var.outputs.DRUID_PREVIOUS_VERSION }}
      DRUID_PREVIOUS_VERSION_DOWNLOAD_URL: ${{ needs.set-env-var.outputs.DRUID_PREVIOUS_VERSION_DOWNLOAD_URL }}
      DRUID_PREVIOUS_IT_IMAGE_NAME: ${{ needs.set-env-var.outputs.DRUID_PREVIOUS_IT_IMAGE_NAME }}

  actions-timeline:
    needs: [unit-tests-unapproved]
    runs-on: ubuntu-latest
    if: ${{ always() }}
    steps:
      - uses: Kesin11/actions-timeline@v2<|MERGE_RESOLUTION|>--- conflicted
+++ resolved
@@ -212,11 +212,7 @@
     uses: ./.github/workflows/standard-its.yml
 
   revised-its:
-<<<<<<< HEAD
-    needs: [build, unit-tests-unapproved, check-approval, set-env-var]
-=======
     needs: [build, unit-tests-unapproved, check-approval]
->>>>>>> 25f17bb1
     if: ${{ always() && (needs.check-approval.outputs.approved == 'true' || needs.unit-tests-unapproved.result == 'success') }}
     uses: ./.github/workflows/revised-its.yml
     with:
